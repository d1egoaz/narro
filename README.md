# VTS - Voice Typing Studio

[![Build Status](https://github.com/j05u3/VTS/workflows/Build%20and%20Release%20macOS%20App/badge.svg)](https://github.com/j05u3/VTS/actions/workflows/release.yml)
[![License: MIT](https://img.shields.io/badge/License-MIT-yellow.svg)](https://opensource.org/licenses/MIT)
[![Latest Release](https://img.shields.io/github/v/release/j05u3/VTS)](https://github.com/j05u3/VTS/releases/latest)
[![Platform](https://img.shields.io/badge/platform-macOS%2014.0%2B-blue)](https://developer.apple.com/macos/)

**The open-source macOS dictation replacement you've been waiting for!** 🚀

Transform your voice into text instantly with the power of **OpenAI** and **Groq** APIs. Say goodbye to macOS dictation limitations and hello to lightning-fast, accurate transcription with your own custom hotkeys! ⚡️

## 📋 Table of Contents

- [Demo](#-demo)
- [Why Choose VTS?](#-why-choose-vts)
- [Screenshots](#-screenshots)
- [Getting Started](#-getting-started)
  - [Installation](#-installation)
  - [API Key Setup](#api-key-setup)
- [Usage Guide](#-usage-guide)
  - [Basic Transcription](#basic-transcription)
  - [Advanced Features](#advanced-features)
- [Privacy & Security](#-privacy--security)
- [Troubleshooting](#-troubleshooting)
- [Development](#-development)
  - [Requirements](#development-requirements)
  - [Building from Source](#building-from-source)
  - [Architecture](#architecture)
  - [Contributing](#contributing)
- [Roadmap](#-roadmap)
- [License](#-license)
- [Acknowledgements](#-acknowledgements)

## 🎬 Demo

> **🔊 Turn on your sound!** This demo includes audio to showcase the real-time transcription experience.

https://github.com/user-attachments/assets/59563387-5d46-47eb-8f58-2607c4901135


## ✨ Why Choose VTS?

- 🤖 **AI-Powered Accuracy**: Leverage OpenAI and Groq models for superior transcription
- 🔑 **Your Keys, Your Control**: Bring your own API keys - no subscriptions, no limits
- 🔄 **Drop-in Replacement**: Works exactly like macOS dictation, but better!
- ⌨️ **Your Shortcut, Your Rules**: Fully customizable global hotkeys (default: ⌘⇧;)
- 🎯 **Smart Device Management**: Intelligent microphone priority with seamless fallback
- 💬 **Context-Aware**: Custom system prompt boosts accuracy for your specific needs  
- 🔓 **100% Open Source**: Full transparency, community-driven, modify as you wish

## 📷 Screenshots

<img width="350" alt="image" src="https://github.com/user-attachments/assets/57fdf28d-120e-4bfb-9dfd-5413e7c65127" /> <img width="350" alt="image" src="https://github.com/user-attachments/assets/d165c874-9df4-41af-b49d-f4220896d699" />
 <img width="350" alt="image" src="https://github.com/user-attachments/assets/b7aacf73-842a-4292-9418-d9fb7df13eee" />

## 🎬 Longer Demo

https://github.com/user-attachments/assets/f69c365a-4f1a-42f1-b2de-66d61643fea0

Onboarding:

https://youtu.be/NTQmVCvkZQQ

## 🚀 Getting Started

### 📦 Installation

**Ready to use VTS?** Head over to our [**Releases Page**](https://github.com/j05u3/VTS/releases/latest) for:
- 📥 **One-click downloads** for macOS (Apple Silicon & Intel)
- 📋 **Complete installation instructions**
- 🔍 **System requirements** and compatibility info
- 📝 **Release notes** with latest features and fixes

#### Requirements for End Users
- **macOS 14.0+** (Apple Silicon & Intel supported)
- **API key** from OpenAI or Groq (see setup below)

### API Key Setup

After installing VTS, you'll need an API key from one of these providers:

- **OpenAI**: [Get your API key here](https://platform.openai.com/api-keys)
- **Groq**: [Get your API key here](https://console.groq.com/keys)

*Only one API key is required - choose the provider you prefer!*

## 📖 Usage Guide

### Basic Transcription
1. **Choose Provider**: Select OpenAI or Groq from the dropdown
2. **Select Model**: Pick whisper-1, whisper-large-v3, or other available models
3. **Enter API Key**: Paste your API key in the secure field
4. **Start Recording**: Press the global hotkey (default: ⌘⇧;) and speak
5. **View Results**: See real-time transcription inserted into the application you're using
6. **(Optional) Copy**: Use buttons to copy the transcript

### Advanced Features

#### Microphone Priority Management
- **View Available Devices**: See all connected microphones with system default indicators
- **Set Priority Order**: Add devices to priority list with + buttons
- **Automatic Fallback**: App automatically uses highest-priority available device
- **Real-time Switching**: Seamlessly switches when preferred devices connect/disconnect
- **Remove from Priority**: Use − buttons to remove devices from priority list

#### Custom System Prompts
- Add context-specific prompts to improve transcription accuracy
- Examples: "Medical terminology", "Technical jargon", "Names: John, Sarah, Mike"
- Prompts help the AI better understand domain-specific language


## 🔒 Privacy & Security

- **No audio storage**: Audio is processed in real-time, never stored locally
- **API keys are safe**: Keys are stored in Keychain
- **TLS encryption**: All API communication uses HTTPS
- **Microphone permission**: Explicit user consent required for audio access

## 🛠️ Troubleshooting

### Common Issues
- **Microphone Permission Denied**: Check System Settings > Privacy & Security > Microphone
- **No Microphones Found**: Click "Refresh" in the Microphone Priority section
- **Wrong Microphone Active**: Set your preferred priority order or check device connections
- **App Not Responding to Hotkey**: Ensure accessibility permissions are granted when prompted

---

## 👩‍💻 Development

*This section is for developers who want to build VTS from source or contribute to the project.*

### Development Requirements
- **macOS 14.0+** (Apple Silicon & Intel supported)
- **Xcode 15+** for building
- **API key** from OpenAI or Groq for testing

### Building from Source

1. **Clone the repository:**
```bash
git clone https://github.com/j05u3/VTS.git
cd VTS
```

2. **Open in Xcode:**
```bash
open VTSApp.xcodeproj
```

3. **Build and run:**
   - In Xcode, select the **VTSApp** scheme
   - Build and run with **⌘R**
   - Grant microphone permission when prompted

#### Command Line Building

```bash
# Build via command line
xcodebuild -project VTSApp.xcodeproj -scheme VTSApp build
```

### Architecture

VTS follows a clean, modular architecture:

- **CaptureEngine**: Handles audio capture using AVAudioEngine with Core Audio device management
- **DeviceManager**: Manages microphone priority lists and automatic device selection
- **TranscriptionService**: Orchestrates streaming transcription with provider abstraction
- **STTProvider Protocol**: Clean interface allowing easy addition of new providers
- **Modern SwiftUI**: Reactive UI with proper state management and real-time updates

### Testing

Currently, VTS includes manual testing capabilities through the built-in Text Injection Test Suite accessible from the app's interface. This allows you to test text insertion functionality across different applications.

Automated unit tests are planned for future releases.

### Development Troubleshooting

#### Accessibility Permissions (Development)
- **Permission Not Updating**: During development/testing, when the app changes (rebuild, code changes), macOS treats it as a "new" app
- **Solution**: Remove the old app entry from System Settings > Privacy & Security > Accessibility, then re-grant permission
- **Why This Happens**: Each build gets a different signature, so macOS sees it as a different application
- **Quick Fix**: Check the app list in Accessibility settings and remove any old/duplicate VTS entries

#### Testing Onboarding Flow
- **Reset App State**: To test the complete onboarding flow, change the `PRODUCT_BUNDLE_IDENTIFIER` in Xcode project settings
- **Why This Works**: Changing the bundle identifier creates a "new" app from macOS perspective, resetting all permissions and app state
- **Most Reliable Method**: This is more reliable than clearing UserDefaults and ensures a clean onboarding test including all system permissions

### Contributing

See [CONTRIBUTING.md](CONTRIBUTING.md) for details on how to contribute to VTS development.

---

## 🗺️ Roadmap

- [x] **Auto-open at login**: Auto-open at login with checkbox in the preferences window (✅ Implemented)
- [ ] **Auto-update System**: Seamless updates via Sparkle framework

### In a future or maybe pro version, to be decided/ordered by priority, your feedback and contributions are welcome!

- [ ] **More models/providers**: Support for more STT providers like Google, Azure, etc.
- [ ] **Safe auto-cut**: Auto-cut to maximum time if the user forgets to end (or accidentally starts).
- [ ] **Comprehensive Test Suite**: Automated unit tests covering:
  - Core transcription functionality
  - Provider validation and error handling  
  - Device management and priority logic
  - Integration flows and edge cases
- [ ] **LLM step**: Use LLM to process the transcription and improve accuracy, maybe targetted to the app you're using or context in general. (Be able to easily input emojis?). I mean apply transformations based on the app you're injecting text to.
- [ ] **Advanced Audio Processing**: Noise reduction and gain control, but also some STT providers can do this so maybe not needed?.
- [ ] **Accessibility Features**: VoiceOver support and high contrast modes

<<<<<<< HEAD
## 💬 Feedback

Have feedback, suggestions, or issues? We'd love to hear from you! 

**📧 [Send us your feedback](mailto:josueajc@gmail.com?subject=[VTS%20Feedback]%20Your%20thoughts%20on%20VTS)** - Quick and direct way to reach us

You can also:
- 🐛 [Report bugs or request features](https://github.com/j05u3/VTS/issues) on GitHub
- 💡 Share your ideas for improvements
- ⭐ Star the project if you find it useful!

## License
=======
## 📄 License
>>>>>>> a02612f8

MIT License - see [LICENSE](LICENSE) file for details.

## 🙏 Acknowledgements

VTS wouldn't be possible without the incredible work of the open-source community. Special thanks to:

### Tools & Scripts
- [ios-icon-generator](https://github.com/smallmuou/ios-icon-generator) by @smallmuou - for the awesome icon generation script that made creating our app icons effortless
- [create-dmg](https://github.com/sindresorhus/create-dmg) by @sindresorhus - for the excellent DMG creation script that streamlines our distribution process

**Note**: This project builds upon the work of many developers and projects. If I've missed crediting someone or something I sincerely apologize! Please feel free to open an issue or PR to help me give proper recognition where it's due.

---

**Made with ❤️ for the macOS community**<|MERGE_RESOLUTION|>--- conflicted
+++ resolved
@@ -28,6 +28,7 @@
   - [Architecture](#architecture)
   - [Contributing](#contributing)
 - [Roadmap](#-roadmap)
+- [Feedback](#-feedback)
 - [License](#-license)
 - [Acknowledgements](#-acknowledgements)
 
@@ -213,7 +214,6 @@
 - [ ] **Advanced Audio Processing**: Noise reduction and gain control, but also some STT providers can do this so maybe not needed?.
 - [ ] **Accessibility Features**: VoiceOver support and high contrast modes
 
-<<<<<<< HEAD
 ## 💬 Feedback
 
 Have feedback, suggestions, or issues? We'd love to hear from you! 
@@ -225,10 +225,7 @@
 - 💡 Share your ideas for improvements
 - ⭐ Star the project if you find it useful!
 
-## License
-=======
 ## 📄 License
->>>>>>> a02612f8
 
 MIT License - see [LICENSE](LICENSE) file for details.
 
